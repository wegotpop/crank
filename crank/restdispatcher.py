"""
This module contains the RestDispatcher implementation

Rest controller provides a RESTful dispatch mechanism, and
combines controller decoration for TG-Controller behavior.
"""
from inspect import ismethod
from webob.exc import HTTPMethodNotAllowed
from crank.util import get_argspec
from crank.objectdispatcher import ObjectDispatcher


class RestDispatcher(ObjectDispatcher):
    """Defines a restful interface for a set of HTTP verbs.
    Please see RestController for a rundown of the controller
    methods used.
    """

    def _find_first_exposed(self, controller, methods):
        for method in methods:
            if self._is_exposed(controller, method):
                return getattr(controller, method)

    def _handle_put_or_post(self, http_method, state, remainder):
        current_controller = state.controller
        if remainder:
            current_path = remainder[0]
            if self._is_exposed(current_controller, current_path):
                state.set_action(getattr(current_controller, current_path), remainder[1:])
                return state

            if self._is_controller(current_controller, current_path):
                current_controller = getattr(current_controller, current_path)
                return self._dispatch_controller(current_path, current_controller, state, remainder[1:])

        method = self._find_first_exposed(current_controller, [http_method])
<<<<<<< HEAD
        if method and self._method_matches_args(method, state.params, remainder, self._use_lax_params):
            state.add_method(method, remainder)
=======
        if method and method_matches_args(method, state.params, remainder, self._use_lax_params):
            state.set_action(method, remainder)
>>>>>>> b22a42fd
            return state

        return self._dispatch_first_found_default_or_lookup(state, remainder)

    def _handle_delete(self, http_method, state, remainder):
        current_controller = state.controller
        method = self._find_first_exposed(current_controller, ('post_delete', 'delete'))

<<<<<<< HEAD
        if method and self._method_matches_args(method, state.params, remainder, self._use_lax_params):
            state.add_method(method, remainder)
=======
        if method and method_matches_args(method, state.params, remainder, self._use_lax_params):
            state.set_action(method, remainder)
>>>>>>> b22a42fd
            return state

        #you may not send a delete request to a non-delete function
        if remainder and self._is_exposed(current_controller, remainder[0]):
            raise HTTPMethodNotAllowed

        # there might be a sub-controller with a delete method, let's go see
        if remainder:
            sub_controller = getattr(current_controller, remainder[0], None)
            if sub_controller:
                remainder = remainder[1:]
                r = self._dispatch_controller(remainder[0], sub_controller, state, remainder)
                if r:
                    return r
        return self._dispatch_first_found_default_or_lookup(state, remainder)

    def _check_for_sub_controllers(self, state, remainder):
        current_controller = state.controller
        method = None
        for find in ('get_one', 'get'):
            if hasattr(current_controller, find):
                method = find
                break

        if method is None:
            return

        fixed_args, var_args, kws, kw_args = get_argspec(getattr(current_controller, method))
        fixed_arg_length = len(fixed_args)
        if var_args:
            for i, item in enumerate(remainder):
                item = state.translate_path_piece(item)
                if hasattr(current_controller, item) and self._is_controller(current_controller, item):
                    current_controller = getattr(current_controller, item)
                    state.add_routing_args(item, remainder[:i], fixed_args, var_args)
                    return self._dispatch_controller(item, current_controller, state, remainder[i+1:])
        elif fixed_arg_length< len(remainder) and hasattr(current_controller, remainder[fixed_arg_length]):
            item = state.translate_path_piece(remainder[fixed_arg_length])
            if hasattr(current_controller, item):
                if self._is_controller(current_controller, item):
                    state.add_routing_args(item, remainder, fixed_args, var_args)
                    return self._dispatch_controller(item, getattr(current_controller, item),
                                                     state, remainder[fixed_arg_length+1:])

    def _handle_delete_edit_or_new(self, state, remainder):
        method_name = remainder[-1]
        if method_name not in ('new', 'edit', 'delete'):
            return

        if method_name == 'delete':
            method_name = 'get_delete'

        current_controller = state.controller

        if self._is_exposed(current_controller, method_name):
            method = getattr(current_controller, method_name)
            new_remainder = remainder[:-1]
<<<<<<< HEAD
            if method and self._method_matches_args(method, state.params, new_remainder, self._use_lax_params):
                state.add_method(method, new_remainder)
=======
            if method and method_matches_args(method, state.params, new_remainder, self._use_lax_params):
                state.set_action(method, new_remainder)
>>>>>>> b22a42fd
                return state

    def _handle_custom_get(self, state, remainder):
        controller = state.controller
        method_name = remainder[-1]

        current_controller = state.controller

        get_method = self._find_first_exposed(current_controller, ('get_%s' % method_name, method_name))
        if get_method:
            new_remainder = remainder[:-1]
<<<<<<< HEAD
            if self._method_matches_args(get_method, state.params, new_remainder, self._use_lax_params):
                state.add_method(get_method, new_remainder)
=======
            if method_matches_args(get_method, state.params, new_remainder, self._use_lax_params):
                state.set_action(get_method, new_remainder)
>>>>>>> b22a42fd
                return state

    def _handle_custom_method(self, method, state, remainder):
        current_controller = state.controller
        method_name = method
        http_method = state.request.method
        method = self._find_first_exposed(current_controller, ('%s_%s' %(http_method, method_name), method_name, 'post_%s' %method_name))

<<<<<<< HEAD
        if method and self._method_matches_args(method, state.params, remainder, self._use_lax_params):
            state.add_method(method, remainder)
=======
        if method and method_matches_args(method, state.params, remainder, self._use_lax_params):
            state.set_action(method, remainder)
>>>>>>> b22a42fd
            return state

        # there might be a sub-controller with a custom method, let's go see
        if remainder:
            sub_controller = getattr(current_controller, remainder[0], None)
            if sub_controller:
                current = remainder[0]
                remainder = remainder[1:]
                r = self._dispatch_controller(current, sub_controller, state, remainder)
                if r:
                    return r
        return self._dispatch_first_found_default_or_lookup(state, remainder)

    def _handle_get(self, method, state, remainder):
        current_controller = state.controller
        if not remainder:
            method = self._find_first_exposed(current_controller, ('get_all', 'get'))
            if method:
                state.set_action(method, remainder)
                return state
            if self._is_exposed(current_controller, 'get_one'):
                method = current_controller.get_one
<<<<<<< HEAD
                if method and self._method_matches_args(method, state.params, remainder, self._use_lax_params):
                    state.add_method(method, remainder)
=======
                if method and method_matches_args(method, state.params, remainder, self._use_lax_params):
                    state.set_action(method, remainder)
>>>>>>> b22a42fd
                    return state
            return self._dispatch_first_found_default_or_lookup(state, remainder)

        #test for "delete", "edit" or "new"
        r = self._handle_delete_edit_or_new(state, remainder)
        if r is not None:
            return r

        #test for custom REST-like attribute
        r = self._handle_custom_get(state, remainder)
        if r is not None:
            return r

        current_path = state.translate_path_piece(remainder[0])
        if self._is_exposed(current_controller, current_path):
            state.set_action(getattr(current_controller, current_path), remainder[1:])
            return state

        if self._is_controller(current_controller, current_path):
            current_controller = getattr(current_controller, current_path)
            return self._dispatch_controller(current_path, current_controller, state, remainder[1:])

        method = self._find_first_exposed(current_controller, ('get_one', 'get'))
<<<<<<< HEAD
        if method and self._method_matches_args(method, state.params, remainder, self._use_lax_params):
            state.add_method(method, remainder)
=======
        if method and method_matches_args(method, state.params, remainder, self._use_lax_params):
            state.set_action(method, remainder)
>>>>>>> b22a42fd
            return state

        return self._dispatch_first_found_default_or_lookup(state, remainder)

    _handler_lookup = {
        'put':_handle_put_or_post,
        'post':_handle_put_or_post,
        'delete':_handle_delete,
        'get':_handle_get,
        }

    def _is_controller(self, controller, name):
        """
        Override this function to define how an object is determined to be a
        controller.
        """
        method = getattr(controller, name, None)
        if method is not None:
            return not ismethod(method)

    def _dispatch(self, state, remainder=None):
        """
        This method defines how the object dispatch mechanism works, including
        checking for security along the way.
        """
        self._enter_controller(state, remainder)

        #log.debug('Entering dispatch for remainder: %s in controller %s'%(remainder, self))
        if not hasattr(state, 'http_method'):
            method = state.request.method.lower()
            params = state.params

            #conventional hack for handling methods which are not supported by most browsers
            request_method = params.pop('_method', None)
            if request_method:
                request_method = request_method.lower()
                #make certain that DELETE and PUT requests are not sent with GET
                if method == 'get' and request_method == 'put':
                    raise HTTPMethodNotAllowed
                if method == 'get' and request_method == 'delete':
                    raise HTTPMethodNotAllowed
                method = request_method
            state.http_method = method

        r = self._check_for_sub_controllers(state, remainder)
        if r is not None:
            return r

        if state.http_method in self._handler_lookup.keys():
            r = self._handler_lookup[state.http_method](self, state.http_method, state, remainder)
        else:
            r = self._handle_custom_method(state.http_method, state, remainder)
        return r<|MERGE_RESOLUTION|>--- conflicted
+++ resolved
@@ -34,13 +34,8 @@
                 return self._dispatch_controller(current_path, current_controller, state, remainder[1:])
 
         method = self._find_first_exposed(current_controller, [http_method])
-<<<<<<< HEAD
-        if method and self._method_matches_args(method, state.params, remainder, self._use_lax_params):
-            state.add_method(method, remainder)
-=======
-        if method and method_matches_args(method, state.params, remainder, self._use_lax_params):
-            state.set_action(method, remainder)
->>>>>>> b22a42fd
+        if method and self._method_matches_args(method, state.params, remainder, self._use_lax_params):
+            state.set_action(method, remainder)
             return state
 
         return self._dispatch_first_found_default_or_lookup(state, remainder)
@@ -49,13 +44,8 @@
         current_controller = state.controller
         method = self._find_first_exposed(current_controller, ('post_delete', 'delete'))
 
-<<<<<<< HEAD
-        if method and self._method_matches_args(method, state.params, remainder, self._use_lax_params):
-            state.add_method(method, remainder)
-=======
-        if method and method_matches_args(method, state.params, remainder, self._use_lax_params):
-            state.set_action(method, remainder)
->>>>>>> b22a42fd
+        if method and self._method_matches_args(method, state.params, remainder, self._use_lax_params):
+            state.set_action(method, remainder)
             return state
 
         #you may not send a delete request to a non-delete function
@@ -113,13 +103,8 @@
         if self._is_exposed(current_controller, method_name):
             method = getattr(current_controller, method_name)
             new_remainder = remainder[:-1]
-<<<<<<< HEAD
             if method and self._method_matches_args(method, state.params, new_remainder, self._use_lax_params):
-                state.add_method(method, new_remainder)
-=======
-            if method and method_matches_args(method, state.params, new_remainder, self._use_lax_params):
                 state.set_action(method, new_remainder)
->>>>>>> b22a42fd
                 return state
 
     def _handle_custom_get(self, state, remainder):
@@ -131,13 +116,8 @@
         get_method = self._find_first_exposed(current_controller, ('get_%s' % method_name, method_name))
         if get_method:
             new_remainder = remainder[:-1]
-<<<<<<< HEAD
             if self._method_matches_args(get_method, state.params, new_remainder, self._use_lax_params):
-                state.add_method(get_method, new_remainder)
-=======
-            if method_matches_args(get_method, state.params, new_remainder, self._use_lax_params):
                 state.set_action(get_method, new_remainder)
->>>>>>> b22a42fd
                 return state
 
     def _handle_custom_method(self, method, state, remainder):
@@ -146,13 +126,8 @@
         http_method = state.request.method
         method = self._find_first_exposed(current_controller, ('%s_%s' %(http_method, method_name), method_name, 'post_%s' %method_name))
 
-<<<<<<< HEAD
-        if method and self._method_matches_args(method, state.params, remainder, self._use_lax_params):
-            state.add_method(method, remainder)
-=======
-        if method and method_matches_args(method, state.params, remainder, self._use_lax_params):
-            state.set_action(method, remainder)
->>>>>>> b22a42fd
+        if method and self._method_matches_args(method, state.params, remainder, self._use_lax_params):
+            state.set_action(method, remainder)
             return state
 
         # there might be a sub-controller with a custom method, let's go see
@@ -175,13 +150,8 @@
                 return state
             if self._is_exposed(current_controller, 'get_one'):
                 method = current_controller.get_one
-<<<<<<< HEAD
                 if method and self._method_matches_args(method, state.params, remainder, self._use_lax_params):
-                    state.add_method(method, remainder)
-=======
-                if method and method_matches_args(method, state.params, remainder, self._use_lax_params):
                     state.set_action(method, remainder)
->>>>>>> b22a42fd
                     return state
             return self._dispatch_first_found_default_or_lookup(state, remainder)
 
@@ -205,13 +175,8 @@
             return self._dispatch_controller(current_path, current_controller, state, remainder[1:])
 
         method = self._find_first_exposed(current_controller, ('get_one', 'get'))
-<<<<<<< HEAD
-        if method and self._method_matches_args(method, state.params, remainder, self._use_lax_params):
-            state.add_method(method, remainder)
-=======
-        if method and method_matches_args(method, state.params, remainder, self._use_lax_params):
-            state.set_action(method, remainder)
->>>>>>> b22a42fd
+        if method and self._method_matches_args(method, state.params, remainder, self._use_lax_params):
+            state.set_action(method, remainder)
             return state
 
         return self._dispatch_first_found_default_or_lookup(state, remainder)
