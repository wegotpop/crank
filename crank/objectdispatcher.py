"""
This is the main dispatcher module.

Dispatch works as follows:
Start at the Originating dispatcher, which must
have a _dispatch function, which defines how we move
from dispatch object to dispatch object in the system.
Continue following the dispatch mechanism for a given
controller until you reach another controller with a
_dispatch method defined.  Use the new _dispatch
method until another controller with _dispatch defined
or until the url has been traversed to entirety.

This module also contains the standard ObjectDispatch
class which provides the ordinary TurboGears mechanism.

"""

from crank.util import get_argspec
from crank.dispatcher import Dispatcher
from webob.exc import HTTPNotFound
from inspect import ismethod


class ObjectDispatcher(Dispatcher):
    """
    Object dispatch (also "object publishing") means that each portion of the
    URL becomes a lookup on an object.  The next part of the URL applies to the
    next object, until you run out of URL.  Processing starts on a "Root"
    object.

    Thus, /foo/bar/baz become URL portion "foo", "bar", and "baz".  The
    dispatch looks for the "foo" attribute on the Root URL, which returns
    another object.  The "bar" attribute is looked for on the new object, which
    returns another object.  The "baz" attribute is similarly looked for on
    this object.

    Dispatch does not have to be directly on attribute lookup, objects can also
    have other methods to explain how to dispatch from them.  The search ends
    when a decorated controller method is found.

    The rules work as follows:

    1) If the current object under consideration is a decorated controller
       method, the search is ended.

    2) If the current object under consideration has a "default" method, keep a
       record of that method.  If we fail in our search, and the most recent
       method recorded is a "default" method, then the search is ended with
       that method returned.

    3) If the current object under consideration has a "lookup" method, keep a
       record of that method.  If we fail in our search, and the most recent
       method recorded is a "lookup" method, then execute the "lookup" method,
       and start the search again on the return value of that method.

    4) If the URL portion exists as an attribute on the object in question,
       start searching again on that attribute.

    5) If we fail our search, try the most recent recorded methods as per 2 and
       3.
    """

    #Change to True to allow extra params to pass thru the dispatch
    _use_lax_params = False
    _use_index_fallback = True

    def _is_exposed(self, controller, name):
        """Override this function to define how a controller method is
        determined to be exposed.

        :Arguments:
          controller - controller with methods that may or may not be exposed.
          name - name of the method that is tested.

        :Returns:
           True or None
        """
        return ismethod(getattr(controller, name, False))

    def _perform_security_check(self, controller):
        #xxx do this better
        obj = getattr(controller, 'im_self', controller)

        security_check = getattr(obj, '_check_security', None)
        if security_check is not None:
            security_check()

    def _dispatch_controller(self, current_path, controller, state, remainder):
        """
           Essentially, this method defines what to do when we move to the next
           layer in the url chain, if a new controller is needed.
           If the new controller has a _dispatch method, dispatch proceeds to
           the new controller's mechanism.

           Also, this is the place where the controller is checked for
           controller-level security.
        """

        dispatcher = getattr(controller, '_dispatch', None)
        if dispatcher is not None:
            state.add_controller(current_path, controller)
            return dispatcher(state, remainder)
        state.add_controller(current_path, controller)
        return self._dispatch(state, remainder)

    def _dispatch_first_found_default_or_lookup(self, state, remainder):
        """
        When the dispatch has reached the end of the tree but not found an
        applicable method, so therefore we head back up the branches of the
        tree until we found a method which matches with a default or lookup method.
        """

        if not state._notfound_stack:
            if self._use_index_fallback:
                #see if there is an index
                current_controller = state.controller
                method = getattr(current_controller, 'index', None)
                if method:
<<<<<<< HEAD
                    if self._method_matches_args(method, state.params, remainder, self._use_lax_params):
                        state.add_method(current_controller.index, remainder)
=======
                    if method_matches_args(method, state.params, remainder, self._use_lax_params):
                        state.set_action(current_controller.index, remainder)
>>>>>>> b22a42fd
                        return state
            raise HTTPNotFound
        else:

            m_type, meth, m_remainder, warning = state._notfound_stack.pop()

            if m_type == 'lookup':
                new_controller, new_remainder = meth(*m_remainder)
                state.add_controller(new_controller.__class__.__name__, new_controller)
                dispatcher = getattr(new_controller, '_dispatch', self._dispatch)
                r = dispatcher(state, new_remainder)
                return r
            elif m_type == 'default':
                state.set_action(meth, m_remainder)
                return state
#        raise HTTPNotFound

    def _dispatch(self, state, remainder=None):
        """
        This method defines how the object dispatch mechanism works, including
        checking for security along the way.
        """
<<<<<<< HEAD
        if state.dispatcher is None:
            state.dispatcher = self
            state.add_controller('/', self)
        if remainder is None:
            remainder = state.path

=======
>>>>>>> b22a42fd
        current_controller = state.controller

        #skip any empty urls
        if remainder and not(remainder[0]):
            return self._dispatch(state, remainder[1:])

        self._enter_controller(state, remainder)

        #we are plumb out of path, check for index
        if not remainder:
            if self._is_exposed(current_controller, 'index') and \
<<<<<<< HEAD
               self._method_matches_args(current_controller.index, state.params, remainder, self._use_lax_params):
                state.add_method(current_controller.index, remainder)
=======
               method_matches_args(current_controller.index, state.params, remainder, self._use_lax_params):
                state.set_action(current_controller.index, remainder)
>>>>>>> b22a42fd
                return state
            #if there is no index, head up the tree
            #to see if there is a default or lookup method we can use
            return self._dispatch_first_found_default_or_lookup(state, remainder)


        current_path = state.translate_path_piece(remainder[0])
        current_args = remainder[1:]

        #an exposed method matching the path is found
        if self._is_exposed(current_controller, current_path):
            #check to see if the argspec jives
            controller = getattr(current_controller, current_path)
<<<<<<< HEAD
            if self._method_matches_args(controller, state.params, current_args, self._use_lax_params):
                state.add_method(controller, current_args)
=======
            if method_matches_args(controller, state.params, current_args, self._use_lax_params):
                state.set_action(controller, current_args)
>>>>>>> b22a42fd
                return state

        #another controller is found
        current_controller = getattr(current_controller, current_path, None)
        if current_controller is not None:
            return self._dispatch_controller(current_path, current_controller,
                                             state, current_args)

        #dispatch not found
        return self._dispatch_first_found_default_or_lookup(state, remainder)

    def _enter_controller(self, state, remainder):
        '''Checks security and pushes any notfound (lookup or default) handlers
        onto the stack
        '''
        current_controller = state.controller
        self._perform_security_check(current_controller)
        if hasattr(current_controller, '_lookup') and self._is_exposed(current_controller, '_lookup'):
            state._notfound_stack.append(('lookup', current_controller._lookup, remainder, None))
        if hasattr(current_controller, '_default') and self._is_exposed(current_controller, '_default'):
            state._notfound_stack.append(('default', current_controller._default, remainder, None))

    def _method_required_vars(self, method, params, argvars, argvals):
        required_vars = argvars
        if argvals:
            required_vars = argvars[:-len(argvals)]
        return required_vars

    def _method_matches_args(self, method, params, remainder, lax_params=False):
        """
        This method matches the params from the request along with the remainder to the
        method's function signiture.  If the two jive, it returns true.
        """
        argvars, ovar_args, argkws, argvals = get_argspec(method)

        required_vars = self._method_required_vars(method, params, argvars, argvals)

        params = params.copy()

        #remove the appropriate remainder quotient
        if len(remainder)<len(required_vars):
            #pull the first few off with the remainder
            required_vars = required_vars[len(remainder):]
        else:
            #there is more of a remainder than there is non optional vars
            required_vars = []

        #remove vars found in the params list
        for var in required_vars[:]:
            if var in params:
                required_vars.pop(0)
                # remove the param from the params so when we see if
                # there are params that arent in the non-required vars we
                # can evaluate properly
                del params[var]
            else:
                break;

        #remove params that have a default value
        vars_with_default = argvars[len(argvars)-len(argvals):]
        for var in vars_with_default:
            if var in params:
                del params[var]

        #make sure no params exist if keyword argumnts are missing
        if not lax_params and argkws is None and params:
            return False

        #make sure all of the non-optional-vars are there
        if not required_vars:
            #there are more args in the remainder than are available in the argspec
            if len(argvars)<len(remainder) and not ovar_args:
                return False
            return True


        return False<|MERGE_RESOLUTION|>--- conflicted
+++ resolved
@@ -117,13 +117,8 @@
                 current_controller = state.controller
                 method = getattr(current_controller, 'index', None)
                 if method:
-<<<<<<< HEAD
                     if self._method_matches_args(method, state.params, remainder, self._use_lax_params):
-                        state.add_method(current_controller.index, remainder)
-=======
-                    if method_matches_args(method, state.params, remainder, self._use_lax_params):
                         state.set_action(current_controller.index, remainder)
->>>>>>> b22a42fd
                         return state
             raise HTTPNotFound
         else:
@@ -146,15 +141,6 @@
         This method defines how the object dispatch mechanism works, including
         checking for security along the way.
         """
-<<<<<<< HEAD
-        if state.dispatcher is None:
-            state.dispatcher = self
-            state.add_controller('/', self)
-        if remainder is None:
-            remainder = state.path
-
-=======
->>>>>>> b22a42fd
         current_controller = state.controller
 
         #skip any empty urls
@@ -166,13 +152,8 @@
         #we are plumb out of path, check for index
         if not remainder:
             if self._is_exposed(current_controller, 'index') and \
-<<<<<<< HEAD
                self._method_matches_args(current_controller.index, state.params, remainder, self._use_lax_params):
-                state.add_method(current_controller.index, remainder)
-=======
-               method_matches_args(current_controller.index, state.params, remainder, self._use_lax_params):
                 state.set_action(current_controller.index, remainder)
->>>>>>> b22a42fd
                 return state
             #if there is no index, head up the tree
             #to see if there is a default or lookup method we can use
@@ -186,13 +167,8 @@
         if self._is_exposed(current_controller, current_path):
             #check to see if the argspec jives
             controller = getattr(current_controller, current_path)
-<<<<<<< HEAD
             if self._method_matches_args(controller, state.params, current_args, self._use_lax_params):
-                state.add_method(controller, current_args)
-=======
-            if method_matches_args(controller, state.params, current_args, self._use_lax_params):
                 state.set_action(controller, current_args)
->>>>>>> b22a42fd
                 return state
 
         #another controller is found
@@ -228,7 +204,9 @@
         """
         argvars, ovar_args, argkws, argvals = get_argspec(method)
 
-        required_vars = self._method_required_vars(method, params, argvars, argvals)
+        required_vars = argvars
+        if argvals:
+            required_vars = argvars[:-len(argvals)]
 
         params = params.copy()
 
@@ -249,7 +227,7 @@
                 # can evaluate properly
                 del params[var]
             else:
-                break;
+                break
 
         #remove params that have a default value
         vars_with_default = argvars[len(argvars)-len(argvals):]
